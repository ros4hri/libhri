// Copyright 2022 PAL Robotics
// All rights reserved.
//
// Software License Agreement (BSD License 2.0)
//
// Redistribution and use in source and binary forms, with or without
// modification, are permitted provided that the following conditions
// are met:
//
//  * Redistributions of source code must retain the above copyright
//    notice, this list of conditions and the following disclaimer.
//  * Redistributions in binary form must reproduce the above
//    copyright notice, this list of conditions and the following
//    disclaimer in the documentation and/or other materials provided
//    with the distribution.
//  * Neither the name of the PAL Robotics S.L. nor the names of its
//    contributors may be used to endorse or promote products derived
//    from this software without specific prior written permission.
//
// THIS SOFTWARE IS PROVIDED BY THE COPYRIGHT HOLDERS AND CONTRIBUTORS
// "AS IS" AND ANY EXPRESS OR IMPLIED WARRANTIES, INCLUDING, BUT NOT
// LIMITED TO, THE IMPLIED WARRANTIES OF MERCHANTABILITY AND FITNESS
// FOR A PARTICULAR PURPOSE ARE DISCLAIMED. IN NO EVENT SHALL THE
// COPYRIGHT OWNER OR CONTRIBUTORS BE LIABLE FOR ANY DIRECT, INDIRECT,
// INCIDENTAL, SPECIAL, EXEMPLARY, OR CONSEQUENTIAL DAMAGES (INCLUDING,
// BUT NOT LIMITED TO, PROCUREMENT OF SUBSTITUTE GOODS OR SERVICES;
// LOSS OF USE, DATA, OR PROFITS; OR BUSINESS INTERRUPTION) HOWEVER
// CAUSED AND ON ANY THEORY OF LIABILITY, WHETHER IN CONTRACT, STRICT
// LIABILITY, OR TORT (INCLUDING NEGLIGENCE OR OTHERWISE) ARISING IN
// ANY WAY OUT OF THE USE OF THIS SOFTWARE, EVEN IF ADVISED OF THE
// POSSIBILITY OF SUCH DAMAGE.

#include <thread>
#include <chrono>
#include <memory>
<<<<<<< HEAD

#include "gtest/gtest.h"

#include "geometry_msgs/msg/transform_stamped.h"

#include "std_msgs/msg/float32.hpp"
#include "std_msgs/msg/string.hpp"
#include "std_msgs/msg/bool.hpp"

#include "sensor_msgs/msg/region_of_interest.hpp"

#include "rclcpp/rclcpp.hpp"

#include "tf2_ros/static_transform_broadcaster.h"

#include "hri/hri.hpp"
#include "hri/face.hpp"
#include "hri/person.hpp"
#include "hri_msgs/msg/engagement_level.hpp"
#include "hri_msgs/msg/ids_list.hpp"
#include "hri_msgs/msg/soft_biometrics.hpp"


using namespace std::chrono_literals;

TEST(libhri_tests, GetFaces)
=======
#include "hri/face.h"
#include "hri/person.h"
#include "hri/voice.h"
#include "hri_msgs/EngagementLevel.h"
#include "hri_msgs/IdsList.h"
#include "hri_msgs/LiveSpeech.h"
#include "hri_msgs/NormalizedRegionOfInterest2D.h"
#include "hri_msgs/SoftBiometrics.h"
#include "std_msgs/Float32.h"
#include "std_msgs/String.h"
#include "std_msgs/Bool.h"
#include <tf2_ros/static_transform_broadcaster.h>
#include <geometry_msgs/TransformStamped.h>

using namespace std;
using namespace ros;
using namespace hri;

// waiting time for the libhri callback to process their inputs
#define WAIT std::this_thread::sleep_for(std::chrono::milliseconds(50))
#define WAIT_LONG std::this_thread::sleep_for(std::chrono::milliseconds(100))
#define WAIT_DEBUG                                                                       \
  {                                                                                      \
    WAIT;                                                                                \
    cout << "waiting..." << endl;                                                        \
  }

TEST(libhri, GetFaces)
>>>>>>> 3ff30aa3
{
  auto node = rclcpp::Node::make_shared("test_node");

  rclcpp::executors::SingleThreadedExecutor executor;
  executor.add_node(node);


  auto publisher = node->create_publisher<hri_msgs::msg::IdsList>(
    "/humans/faces/tracked", 1);

  {
    auto hri_listener = std::make_shared<hri::HRIListener>();

    ASSERT_EQ(publisher->get_subscription_count(), 1U);
    ASSERT_EQ(hri_listener->getFaces().size(), 0);

    auto ids = hri_msgs::msg::IdsList();

    RCLCPP_INFO(node->get_logger(), "[A]");
    ids.ids = {"A"};

    rclcpp::Rate rate(30);
    auto start = node->now();
    while (rclcpp::ok() && (node->now() - start) < 1s) {
      publisher->publish(ids);
      executor.spin_some();
      rate.sleep();
    }

    auto faces = hri_listener->getFaces();

    EXPECT_EQ(faces.size(), 1U);
    ASSERT_TRUE(faces.find("A") != faces.end());
    EXPECT_EQ(faces["A"].lock()->id(), "A");

    start = node->now();
    while (rclcpp::ok() && (node->now() - start) < 1s) {
      publisher->publish(ids);
      executor.spin_some();
      rate.sleep();
    }

    EXPECT_EQ(hri_listener->getFaces().size(), 1U);

    RCLCPP_INFO(node->get_logger(), "[A,B]");
    ids.ids = {"A", "B"};

    start = node->now();
    while (rclcpp::ok() && (node->now() - start) < 1s) {
      publisher->publish(ids);
      executor.spin_some();
      rate.sleep();
    }

    faces = hri_listener->getFaces();

    EXPECT_EQ(faces.size(), 2U);
    EXPECT_TRUE(faces.find("A") != faces.end());
    EXPECT_TRUE(faces.find("B") != faces.end());

    RCLCPP_INFO(node->get_logger(), "[A,B]");

    start = node->now();
    while (rclcpp::ok() && (node->now() - start) < 1s) {
      publisher->publish(ids);
      executor.spin_some();
      rate.sleep();
    }

    EXPECT_EQ(hri_listener->getFaces().size(), 2U);

    RCLCPP_INFO(node->get_logger(), "[B]");

    ids.ids = {"B"};

    start = node->now();
    while (rclcpp::ok() && (node->now() - start) < 1s) {
      publisher->publish(ids);
      executor.spin_some();
      rate.sleep();
    }

    faces = hri_listener->getFaces();

    EXPECT_EQ(faces.size(), 1U);
    EXPECT_TRUE(faces.find("A") == faces.end());
    ASSERT_TRUE(faces.find("B") != faces.end());

    std::weak_ptr<const hri::Face> face_b = faces["B"];
    EXPECT_FALSE(face_b.expired());  // face B exists!

    RCLCPP_INFO(node->get_logger(), "[]");

    ids.ids = {};
    start = node->now();
    while (rclcpp::ok() && (node->now() - start) < 1s) {
      publisher->publish(ids);
      executor.spin_some();
      rate.sleep();
    }

    EXPECT_EQ(hri_listener->getFaces().size(), 0U);
    EXPECT_TRUE(face_b.expired());  // face B does not exist anymore!

    hri_listener.reset();
  }

  EXPECT_EQ(publisher->get_subscription_count(), 0);
  executor.remove_node(node);
  executor.cancel();
}

TEST(libhri_test, GetFacesRoi)
{
  auto node = rclcpp::Node::make_shared("test_node");
  auto hri_listener = std::make_shared<hri::HRIListener>();

  rclcpp::Rate rate(30);

  rclcpp::executors::SingleThreadedExecutor executor;
  executor.add_node(node);

  auto pub = node->create_publisher<hri_msgs::msg::IdsList>(
    "/humans/faces/tracked", 1);

<<<<<<< HEAD
  // roi topic is transient local
  auto pub_r1 = node->create_publisher<sensor_msgs::msg::RegionOfInterest>(
    "/humans/faces/A/roi", rclcpp::QoS(rclcpp::KeepLast(1)).transient_local().reliable());
  // roi topic is transient local
  auto pub_r2 = node->create_publisher<sensor_msgs::msg::RegionOfInterest>(
    "/humans/faces/B/roi", rclcpp::QoS(rclcpp::KeepLast(1)).transient_local().reliable());
=======
  auto pub_r1 = nh.advertise<hri_msgs::NormalizedRegionOfInterest2D>("/humans/faces/A/roi", 1, true);  // /roi topic is latched
  auto pub_r2 = nh.advertise<hri_msgs::NormalizedRegionOfInterest2D>("/humans/faces/B/roi", 1, true);  // /roi topic is latched
>>>>>>> 3ff30aa3

  auto ids = hri_msgs::msg::IdsList();
  ids.ids = {"A"};

  auto start = node->now();
  while (rclcpp::ok() && (node->now() - start) < 1s) {
    pub->publish(ids);
    executor.spin_some();
    rate.sleep();
  }

  EXPECT_EQ(pub_r1->get_subscription_count(), 1U);

  ids.ids = {"B"};

  start = node->now();
  while (rclcpp::ok() && (node->now() - start) < 1s) {
    pub->publish(ids);
    executor.spin_some();
    rate.sleep();
  }

  EXPECT_EQ(pub_r1->get_subscription_count(), 0U);
  EXPECT_EQ(pub_r2->get_subscription_count(), 1U);

  auto faces = hri_listener->getFaces();

  ASSERT_FALSE(faces["B"].expired());

<<<<<<< HEAD
  auto roi = sensor_msgs::msg::RegionOfInterest();
=======
  auto roi = hri_msgs::NormalizedRegionOfInterest2D();
>>>>>>> 3ff30aa3

  {
    auto face = faces["B"].lock();

    EXPECT_FALSE(face == nullptr);
    EXPECT_EQ(face->ns(), "/humans/faces/B");
<<<<<<< HEAD
    EXPECT_EQ(face->roi().width, 0);

    roi.width = 10;

    start = node->now();
    while (rclcpp::ok() && (node->now() - start) < 1s) {
      pub_r2->publish(roi);
      executor.spin_some();
      rate.sleep();
    }

    EXPECT_EQ(face->roi().width, 10);

    roi.width = 20;

    start = node->now();
    while (rclcpp::ok() && (node->now() - start) < 1s) {
      pub_r2->publish(roi);
      executor.spin_some();
      rate.sleep();
    }

    EXPECT_EQ(face->roi().width, 20);
=======

    EXPECT_FLOAT_EQ(face->roi().xmax, 0.);


    roi.xmax = 0.3;
    pub_r2.publish(roi);
    WAIT;
    EXPECT_FLOAT_EQ(face->roi().xmax, 0.3);

    roi.xmax = 0.6;
    pub_r2.publish(roi);
    WAIT;
    EXPECT_FLOAT_EQ(face->roi().xmax, 0.6);
>>>>>>> 3ff30aa3
  }

  // RoI of face A published *before* face A is published in /faces/tracked,
  // but should still get its RoI, as /roi is latched.

  ids.ids = {"B", "A"};

  start = node->now();
  while (rclcpp::ok() && (node->now() - start) < 1s) {
    pub->publish(ids);
    pub_r1->publish(roi);
    executor.spin_some();
    rate.sleep();
  }

  faces = hri_listener->getFaces();
  {
    auto face_a = faces["A"].lock();
    auto face_b = faces["B"].lock();

    ASSERT_FALSE(face_a == nullptr);
    ASSERT_FALSE(face_b == nullptr);

    EXPECT_EQ(face_a->ns(), "/humans/faces/A");
    EXPECT_FLOAT_EQ(face_a->roi().xmax, 0.6);
    EXPECT_EQ(face_b->ns(), "/humans/faces/B");
    EXPECT_FLOAT_EQ(face_b->roi().xmax, 0.6);
  }

  executor.remove_node(node);
  executor.cancel();
  hri_listener.reset();
}


TEST(libhri_test, GetBodies)
{
  auto node = rclcpp::Node::make_shared("test_node");
  rclcpp::Rate rate(30);
  rclcpp::executors::SingleThreadedExecutor executor;
  executor.add_node(node);

  auto pub = node->create_publisher<hri_msgs::msg::IdsList>(
    "/humans/bodies/tracked", 1);

  {
    auto hri_listener = std::make_shared<hri::HRIListener>();
    ASSERT_EQ(pub->get_subscription_count(), 1U);

    auto ids = hri_msgs::msg::IdsList();
    RCLCPP_INFO(node->get_logger(), "[A]");
    ids.ids = {"A"};

    auto start = node->now();
    while (rclcpp::ok() && (node->now() - start) < 1s) {
      pub->publish(ids);
      executor.spin_some();
      rate.sleep();
    }
    auto bodies = hri_listener->getBodies();

    EXPECT_EQ(bodies.size(), 1U);
    ASSERT_TRUE(bodies.find("A") != bodies.end());
    EXPECT_EQ(bodies["A"].lock()->id(), "A");

    RCLCPP_INFO(node->get_logger(), "[A]");

    start = node->now();
    while (rclcpp::ok() && (node->now() - start) < 1s) {
      pub->publish(ids);
      executor.spin_some();
      rate.sleep();
    }
    EXPECT_EQ(hri_listener->getBodies().size(), 1U);

    RCLCPP_INFO(node->get_logger(), "[A,B]");
    ids.ids = {"A", "B"};

    start = node->now();
    while (rclcpp::ok() && (node->now() - start) < 1s) {
      pub->publish(ids);
      executor.spin_some();
      rate.sleep();
    }
    bodies = hri_listener->getBodies();

    EXPECT_EQ(bodies.size(), 2U);
    EXPECT_TRUE(bodies.find("A") != bodies.end());
    EXPECT_TRUE(bodies.find("B") != bodies.end());

    RCLCPP_INFO(node->get_logger(), "[A,B]");
    start = node->now();
    while (rclcpp::ok() && (node->now() - start) < 1s) {
      pub->publish(ids);
      executor.spin_some();
      rate.sleep();
    }

    EXPECT_EQ(hri_listener->getBodies().size(), 2U);

    RCLCPP_INFO(node->get_logger(), "[B]");
    ids.ids = {"B"};

    start = node->now();
    while (rclcpp::ok() && (node->now() - start) < 1s) {
      pub->publish(ids);
      executor.spin_some();
      rate.sleep();
    }

    bodies = hri_listener->getBodies();

    EXPECT_EQ(bodies.size(), 1U);
    EXPECT_EQ(bodies.find("A"), bodies.end());
    ASSERT_TRUE(bodies.find("B") != bodies.end());

    std::weak_ptr<const hri::Body> body_b = bodies["B"];

    EXPECT_FALSE(body_b.expired());  // body B exists!

    RCLCPP_INFO(node->get_logger(), "[]");
    ids.ids = {};

    start = node->now();
    while (rclcpp::ok() && (node->now() - start) < 1s) {
      pub->publish(ids);
      executor.spin_some();
      rate.sleep();
    }

    EXPECT_EQ(hri_listener->getBodies().size(), 0U);
    EXPECT_TRUE(body_b.expired());  // body B does not exist anymore!

    hri_listener.reset();
  }

  EXPECT_EQ(pub->get_subscription_count(), 0);

  executor.remove_node(node);
  executor.cancel();
}

TEST(libhri, GetVoices)
{
  auto node = rclcpp::Node::make_shared("test_node");
  rclcpp::Rate rate(30);
  rclcpp::executors::SingleThreadedExecutor executor;
  executor.add_node(node);


  auto pub = node->create_publisher<hri_msgs::msg::IdsList>(
    "/humans/voices/tracked", 1);

  {
    auto hri_listener = std::make_shared<hri::HRIListener>();
    ASSERT_EQ(pub->get_subscription_count(), 1U);

    auto ids = hri_msgs::msg::IdsList();

    RCLCPP_INFO(node->get_logger(), "[A]");
    ids.ids = {"A"};
    auto start = node->now();
    while (rclcpp::ok() && (node->now() - start) < 1s) {
      pub->publish(ids);
      executor.spin_some();
      rate.sleep();
    }
    auto voices = hri_listener->getVoices();
    EXPECT_EQ(voices.size(), 1U);
    ASSERT_TRUE(voices.find("A") != voices.end());
    EXPECT_EQ(voices["A"].lock()->id(), "A");

    RCLCPP_INFO(node->get_logger(), "[A]");
    start = node->now();
    while (rclcpp::ok() && (node->now() - start) < 1s) {
      pub->publish(ids);
      executor.spin_some();
      rate.sleep();
    }
    EXPECT_EQ(hri_listener->getVoices().size(), 1U);


    RCLCPP_INFO(node->get_logger(), "[A,B]");
    ids.ids = {"A", "B"};
    start = node->now();
    while (rclcpp::ok() && (node->now() - start) < 1s) {
      pub->publish(ids);
      executor.spin_some();
      rate.sleep();
    }
    voices = hri_listener->getVoices();
    EXPECT_EQ(voices.size(), 2U);
    EXPECT_TRUE(voices.find("A") != voices.end());
    EXPECT_TRUE(voices.find("B") != voices.end());

    RCLCPP_INFO(node->get_logger(), "[A,B]");
    start = node->now();
    while (rclcpp::ok() && (node->now() - start) < 1s) {
      pub->publish(ids);
      executor.spin_some();
      rate.sleep();
    }
    EXPECT_EQ(hri_listener->getVoices().size(), 2U);


    RCLCPP_INFO(node->get_logger(), "[B]");
    ids.ids = {"B"};
    start = node->now();
    while (rclcpp::ok() && (node->now() - start) < 1s) {
      pub->publish(ids);
      executor.spin_some();
      rate.sleep();
    }
    voices = hri_listener->getVoices();
    EXPECT_EQ(voices.size(), 1U);
    EXPECT_TRUE(voices.find("A") == voices.end());
    ASSERT_TRUE(voices.find("B") != voices.end());

    std::weak_ptr<const hri::Voice> voice_b = voices["B"];
    EXPECT_FALSE(voice_b.expired());  // voice B exists!

    RCLCPP_INFO(node->get_logger(), "[]");
    ids.ids = {};
    start = node->now();
    while (rclcpp::ok() && (node->now() - start) < 1s) {
      pub->publish(ids);
      executor.spin_some();
      rate.sleep();
    }
    EXPECT_EQ(hri_listener->getVoices().size(), 0U);

    EXPECT_TRUE(voice_b.expired());  // voice B does not exist anymore!

    hri_listener.reset();
  }

  EXPECT_EQ(pub->get_subscription_count(), 0);
  executor.remove_node(node);
  executor.cancel();
}

TEST(libhri, GetKnownPersons)
{
  auto node = rclcpp::Node::make_shared("test_node");
  rclcpp::Rate rate(30);
  rclcpp::executors::SingleThreadedExecutor executor;
  executor.add_node(node);


  auto pub = node->create_publisher<hri_msgs::msg::IdsList>(
    "/humans/persons/known", 1);

  {
    auto hri_listener = std::make_shared<hri::HRIListener>();
    ASSERT_EQ(pub->get_subscription_count(), 1U);

    auto ids = hri_msgs::msg::IdsList();

    RCLCPP_INFO(node->get_logger(), "[A]");
    ids.ids = {"A"};
    auto start = node->now();
    while (rclcpp::ok() && (node->now() - start) < 1s) {
      pub->publish(ids);
      executor.spin_some();
      rate.sleep();
    }
    auto persons = hri_listener->getPersons();
    EXPECT_EQ(persons.size(), 1U);
    ASSERT_TRUE(persons.find("A") != persons.end());
    EXPECT_EQ(persons["A"].lock()->id(), "A");

    RCLCPP_INFO(node->get_logger(), "[A]");
    start = node->now();
    while (rclcpp::ok() && (node->now() - start) < 1s) {
      pub->publish(ids);
      executor.spin_some();
      rate.sleep();
    }
    EXPECT_EQ(hri_listener->getPersons().size(), 1U);

    RCLCPP_INFO(node->get_logger(), "[A,B]");
    ids.ids = {"A", "B"};
    start = node->now();
    while (rclcpp::ok() && (node->now() - start) < 1s) {
      pub->publish(ids);
      executor.spin_some();
      rate.sleep();
    }
    persons = hri_listener->getPersons();
    EXPECT_EQ(persons.size(), 2U);
    EXPECT_TRUE(persons.find("A") != persons.end());
    EXPECT_TRUE(persons.find("B") != persons.end());

    RCLCPP_INFO(node->get_logger(), "[A,B]");
    start = node->now();
    while (rclcpp::ok() && (node->now() - start) < 1s) {
      pub->publish(ids);
      executor.spin_some();
      rate.sleep();
    }
    EXPECT_EQ(hri_listener->getPersons().size(), 2U);

    RCLCPP_INFO(node->get_logger(), "[B]");
    ids.ids = {"B"};
    start = node->now();
    while (rclcpp::ok() && (node->now() - start) < 300ms) {
      pub->publish(ids);
      executor.spin_some();
      rate.sleep();
    }
    persons = hri_listener->getPersons();
    EXPECT_EQ(persons.size(), 1U) << "known persons can go down in case of eg an anonymous person";
    EXPECT_TRUE(persons.find("A") == persons.end());
    ASSERT_TRUE(persons.find("B") != persons.end());

    std::shared_ptr<const hri::Person> person_b = persons["B"].lock();
    EXPECT_TRUE(person_b != nullptr);  // person B exists!

    RCLCPP_INFO(node->get_logger(), "[]");
    ids.ids = {};
    start = node->now();
    while (rclcpp::ok() && (node->now() - start) < 1s) {
      pub->publish(ids);
      executor.spin_some();
      rate.sleep();
    }
    EXPECT_EQ(hri_listener->getPersons().size(), 0U);

    EXPECT_TRUE(person_b != nullptr);  // person B still exists!

    hri_listener.reset();
  }

  EXPECT_EQ(pub->get_subscription_count(), 0);
  executor.remove_node(node);
  executor.cancel();
}

TEST(libhri, GetTrackedPersons)
{
  auto node = rclcpp::Node::make_shared("test_node");
  rclcpp::Rate rate(30);
  rclcpp::executors::SingleThreadedExecutor executor;
  executor.add_node(node);


  auto pub = node->create_publisher<hri_msgs::msg::IdsList>(
    "/humans/persons/tracked", 1);

  {
    auto hri_listener = std::make_shared<hri::HRIListener>();


    ASSERT_EQ(pub->get_subscription_count(), 1U);


    auto ids = hri_msgs::msg::IdsList();

    RCLCPP_INFO(node->get_logger(), "[A]");
    ids.ids = {"A"};
    auto start = node->now();
    while (rclcpp::ok() && (node->now() - start) < 1s) {
      pub->publish(ids);
      executor.spin_some();
      rate.sleep();
    }
    auto known_persons = hri_listener->getPersons();
    EXPECT_EQ(known_persons.size(), 0U);

    auto persons = hri_listener->getTrackedPersons();
    EXPECT_EQ(persons.size(), 1U);
    ASSERT_TRUE(persons.find("A") != persons.end());
    EXPECT_EQ(persons["A"].lock()->id(), "A");

    RCLCPP_INFO(node->get_logger(), "[A]");
    start = node->now();
    while (rclcpp::ok() && (node->now() - start) < 1s) {
      pub->publish(ids);
      executor.spin_some();
      rate.sleep();
    }
    EXPECT_EQ(hri_listener->getTrackedPersons().size(), 1U);

    RCLCPP_INFO(node->get_logger(), "[A,B]");
    ids.ids = {"A", "B"};
    start = node->now();
    while (rclcpp::ok() && (node->now() - start) < 1s) {
      pub->publish(ids);
      executor.spin_some();
      rate.sleep();
    }
    persons = hri_listener->getTrackedPersons();
    EXPECT_EQ(persons.size(), 2U);
    EXPECT_TRUE(persons.find("A") != persons.end());
    EXPECT_TRUE(persons.find("B") != persons.end());

    RCLCPP_INFO(node->get_logger(), "[A,B]");
    start = node->now();
    while (rclcpp::ok() && (node->now() - start) < 1s) {
      pub->publish(ids);
      executor.spin_some();
      rate.sleep();
    }
    EXPECT_EQ(hri_listener->getTrackedPersons().size(), 2U);

    RCLCPP_INFO(node->get_logger(), "[B]");
    ids.ids = {"B"};
    start = node->now();
    while (rclcpp::ok() && (node->now() - start) < 1s) {
      pub->publish(ids);
      executor.spin_some();
      rate.sleep();
    }
    persons = hri_listener->getTrackedPersons();
    EXPECT_EQ(persons.size(), 1U);
    EXPECT_TRUE(persons.find("A") == persons.end());
    ASSERT_TRUE(persons.find("B") != persons.end());

    std::shared_ptr<const hri::Person> person_b = persons["B"].lock();
    EXPECT_TRUE(person_b != nullptr);  // person B exists!

    RCLCPP_INFO(node->get_logger(), "[]");
    ids.ids = {};
    start = node->now();
    while (rclcpp::ok() && (node->now() - start) < 1s) {
      pub->publish(ids);
      executor.spin_some();
      rate.sleep();
    }
    EXPECT_EQ(hri_listener->getTrackedPersons().size(), 0U);

    EXPECT_TRUE(person_b != nullptr);  // person B still exists!

    hri_listener.reset();
  }

  EXPECT_EQ(pub->get_subscription_count(), 0);
  executor.remove_node(node);
  executor.cancel();
}

TEST(libhri, PersonAttributes)
{
  auto node = rclcpp::Node::make_shared("test_node");
  rclcpp::Rate rate(30);
  rclcpp::executors::SingleThreadedExecutor executor;
  executor.add_node(node);

  auto hri_listener = std::make_shared<hri::HRIListener>();

  auto person_pub = node->create_publisher<hri_msgs::msg::IdsList>(
    "/humans/persons/tracked", 1);
  auto face_pub = node->create_publisher<hri_msgs::msg::IdsList>(
    "/humans/faces/tracked", 1);
  auto person_face_pub = node->create_publisher<std_msgs::msg::String>(
    "/humans/persons/p1/face_id", 1);

  auto person_ids = hri_msgs::msg::IdsList();
  person_ids.ids = {"p1"};
  auto start = node->now();
  while (rclcpp::ok() && (node->now() - start) < 1s) {
    person_pub->publish(person_ids);
    executor.spin_some();
    rate.sleep();
  }

  auto face_ids = hri_msgs::msg::IdsList();
  face_ids.ids = {"f1", "f2"};

  start = node->now();
  while (rclcpp::ok() && (node->now() - start) < 1s) {
    face_pub->publish(face_ids);
    executor.spin_some();
    rate.sleep();
  }

  auto p1 = hri_listener->getTrackedPersons()["p1"].lock();

<<<<<<< HEAD
  ASSERT_FALSE(p1->anonymous());
=======
  ASSERT_FALSE(p1->anonymous()) << "whether a person is anonymous or not has to be explicitely set";
>>>>>>> 3ff30aa3

  auto face0 = p1->face();

  ASSERT_EQ(face0.lock(), nullptr);
  ASSERT_TRUE(face0.expired());

  auto face_id = std_msgs::msg::String();
  face_id.data = "f1";

  start = node->now();
  while (rclcpp::ok() && (node->now() - start) < 1s) {
    person_face_pub->publish(face_id);
    executor.spin_some();
    rate.sleep();
  }
  auto face1 = hri_listener->getTrackedPersons()["p1"].lock()->face();

  ASSERT_NE(face1.lock(), nullptr);
  ASSERT_FALSE(face1.expired());
  ASSERT_EQ(face1.lock()->id(), "f1");

  hri_listener.reset();
  executor.remove_node(node);
  executor.cancel();
}

TEST(libhri, AnonymousPersonsAndAliases)
{
  auto node = rclcpp::Node::make_shared("test_node");
  rclcpp::Rate rate(30);
  rclcpp::executors::SingleThreadedExecutor executor;
  executor.add_node(node);

  auto hri_listener = std::make_shared<hri::HRIListener>();

  auto person_pub = node->create_publisher<hri_msgs::msg::IdsList>("humans/persons/tracked", 1);
  auto p1_anon_pub = node->create_publisher<std_msgs::msg::Bool>("/humans/persons/p1/anonymous", 1);
  auto p2_anon_pub = node->create_publisher<std_msgs::msg::Bool>("/humans/persons/p2/anonymous", 1);

  auto face_pub = node->create_publisher<hri_msgs::msg::IdsList>("/humans/faces/tracked", 1);
  auto p1_face_pub = node->create_publisher<std_msgs::msg::String>("/humans/persons/p1/face_id", 1);
  auto p2_face_pub = node->create_publisher<std_msgs::msg::String>("/humans/persons/p2/face_id", 1);

  auto p2_alias_pub = node->create_publisher<std_msgs::msg::String>("/humans/persons/p2/alias", 1);

  auto person_ids = hri_msgs::msg::IdsList();
  person_ids.ids = {"p1", "p2"};

  auto start = node->now();
  while (rclcpp::ok() && (node->now() - start) < 1s) {
    person_pub->publish(person_ids);
    executor.spin_some();
    rate.sleep();
  }

  auto face_ids = hri_msgs::msg::IdsList();
  face_ids.ids = {"f1", "f2"};

  start = node->now();
  while (rclcpp::ok() && (node->now() - start) < 1s) {
    face_pub->publish(face_ids);
    executor.spin_some();
    rate.sleep();
  }

  // each person is associated to a face
  auto face_id = std_msgs::msg::String();
  face_id.data = "f1";

  start = node->now();
  while (rclcpp::ok() && (node->now() - start) < 1s) {
    p1_face_pub->publish(face_id);
    executor.spin_some();
    rate.sleep();
  }

  face_id.data = "f2";

  start = node->now();
  while (rclcpp::ok() && (node->now() - start) < 1s) {
    p2_face_pub->publish(face_id);
    executor.spin_some();
    rate.sleep();
  }

  std_msgs::msg::Bool msg;
  msg.data = false;

  start = node->now();
  while (rclcpp::ok() && (node->now() - start) < 1s) {
    p1_anon_pub->publish(msg);
    executor.spin_some();
    rate.sleep();
  }

  msg.data = true;

  start = node->now();
  while (rclcpp::ok() && (node->now() - start) < 1s) {
    p2_anon_pub->publish(msg);
    executor.spin_some();
    rate.sleep();
  }


  ASSERT_EQ(hri_listener->getTrackedPersons().size(), 2);

  auto p1 = hri_listener->getTrackedPersons()["p1"].lock();

  {
    auto p2 = hri_listener->getTrackedPersons()["p2"].lock();

    ASSERT_TRUE(p1->anonymous()); // the anonymous optional flag should have been set
    ASSERT_TRUE(p2->anonymous()); // the anonymous optional flag should have been set
    ASSERT_FALSE(*(p1->anonymous()));
    ASSERT_TRUE(*(p2->anonymous()));

    // being anonymous or not should have no impact on face associations
    ASSERT_EQ(p1->face().lock()->id(), "f1");
    ASSERT_EQ(p2->face().lock()->id(), "f2");
  }

  ///////////// ALIASES ///////////////////////////

  // set p2 as an alias of p1
  auto alias_id = std_msgs::msg::String();
  alias_id.data = "p1";

  start = node->now();
  while (rclcpp::ok() && (node->now() - start) < 1s) {
    p2_alias_pub->publish(alias_id);
    executor.spin_some();
    rate.sleep();
  }


  ASSERT_EQ(hri_listener->getTrackedPersons().size(), 2U);

  {
    auto p2 = hri_listener->getTrackedPersons()["p2"].lock();

    ASSERT_EQ(p1, p2) << "p2 should now point to the same person as p1";

    ASSERT_EQ(p2->face().lock()->id(), "f1") << "p2's face now points to f1";
  }
  // remove the alias
  alias_id.data = "";

  start = node->now();
  while (rclcpp::ok() && (node->now() - start) < 1s) {
    p2_alias_pub->publish(alias_id);
    executor.spin_some();
    rate.sleep();
  }

  {
    auto p2 = hri_listener->getTrackedPersons()["p2"].lock();

    ASSERT_NE(p1, p2) << "p2 is not anymore the same person as p1";

    ASSERT_EQ(p2->face().lock()->id(), "f2")
      << "p2's face should still points to its former f2 face";
  }

  // republish the alias
  alias_id.data = "p1";

  start = node->now();
  while (rclcpp::ok() && (node->now() - start) < 1s) {
    p2_alias_pub->publish(alias_id);
    executor.spin_some();
    rate.sleep();
  }

  auto p2 = hri_listener->getTrackedPersons()["p2"].lock();

  ASSERT_EQ(p1, p2) << "p2 is again the same person as p1";

  // delete p1 -> p2 should be deleted as well

  person_ids.ids = {"p2"};
  start = node->now();
  while (rclcpp::ok() && (node->now() - start) < 1s) {
    person_pub->publish(person_ids);
    executor.spin_some();
    rate.sleep();
  }

  // ASSERT_EQ(hri_listener->getTrackedPersons().size(), 0U)
  //     << "the aliased person should have been deleted with its alias";

  hri_listener.reset();
  executor.remove_node(node);
  executor.cancel();
}

TEST(libhri, SoftBiometrics)
{
  auto node = rclcpp::Node::make_shared("test_node");
  rclcpp::Rate rate(30);
  rclcpp::executors::SingleThreadedExecutor executor;
  executor.add_node(node);

  auto hri_listener = std::make_shared<hri::HRIListener>();

  auto person_pub = node->create_publisher<hri_msgs::msg::IdsList>("/humans/persons/tracked", 1);
  auto face_pub = node->create_publisher<hri_msgs::msg::IdsList>("/humans/faces/tracked", 1);
  auto person_face_pub = node->create_publisher<std_msgs::msg::String>(
    "/humans/persons/p1/face_id",
    1);
  auto softbiometrics_pub = node->create_publisher<hri_msgs::msg::SoftBiometrics>(
    "/humans/faces/f1/softbiometrics", 1);

  auto person_ids = hri_msgs::msg::IdsList();
  person_ids.ids = {"p1"};

  auto face_ids = hri_msgs::msg::IdsList();
  face_ids.ids = {"f1"};

  auto start = node->now();
  while (rclcpp::ok() && (node->now() - start) < 1s) {
    person_pub->publish(person_ids);
    face_pub->publish(face_ids);
    executor.spin_some();
    rate.sleep();
  }

  auto softbiometrics_msg = hri_msgs::msg::SoftBiometrics();
  softbiometrics_msg.age = 45;
  softbiometrics_msg.age_confidence = 0.8;
  softbiometrics_msg.gender = hri_msgs::msg::SoftBiometrics::FEMALE;
  softbiometrics_msg.gender_confidence = 0.7;

  auto face_id = std_msgs::msg::String();
  face_id.data = "f1";

  start = node->now();
  while (rclcpp::ok() && (node->now() - start) < 1s) {
    softbiometrics_pub->publish(softbiometrics_msg);
    person_face_pub->publish(face_id);
    executor.spin_some();
    rate.sleep();
  }

  auto face = hri_listener->getTrackedPersons()["p1"].lock()->face().lock();

  ASSERT_EQ(face->id(), "f1");

  ASSERT_TRUE(face->age());
  ASSERT_EQ(*(face->age()), 45);
  ASSERT_TRUE(face->gender());
  ASSERT_EQ(*(face->gender()), hri::FEMALE);

  softbiometrics_msg.gender = hri_msgs::msg::SoftBiometrics::OTHER;
  start = node->now();
  while (rclcpp::ok() && (node->now() - start) < 1s) {
    softbiometrics_pub->publish(softbiometrics_msg);
    executor.spin_some();
    rate.sleep();
  }


  ASSERT_EQ(*(face->gender()), hri::OTHER);

  softbiometrics_msg.gender = hri_msgs::msg::SoftBiometrics::UNDEFINED;

  start = node->now();
  while (rclcpp::ok() && (node->now() - start) < 1s) {
    softbiometrics_pub->publish(softbiometrics_msg);
    executor.spin_some();
    rate.sleep();
  }

  ASSERT_FALSE(face->gender());


  hri_listener.reset();
  executor.remove_node(node);
  executor.cancel();
}

TEST(libhri, EngagementLevel)
{
  auto node = rclcpp::Node::make_shared("test_node");
  rclcpp::Rate rate(30);
  rclcpp::executors::SingleThreadedExecutor executor;
  executor.add_node(node);

  auto hri_listener = std::make_shared<hri::HRIListener>();


  auto person_pub = node->create_publisher<hri_msgs::msg::IdsList>("/humans/persons/tracked", 1);

  auto engagement_pub =
    node->create_publisher<hri_msgs::msg::EngagementLevel>(
    "/humans/persons/p1/engagement_status",
    1);

  auto person_ids = hri_msgs::msg::IdsList();
  person_ids.ids = {"p1"};

  auto msg = hri_msgs::msg::EngagementLevel();
  msg.level = hri_msgs::msg::EngagementLevel::DISENGAGED;

  auto start = node->now();
  while (rclcpp::ok() && (node->now() - start) < 1s) {
    person_pub->publish(person_ids);
    engagement_pub->publish(msg);
    executor.spin_some();
    rate.sleep();
  }


  auto p = hri_listener->getTrackedPersons()["p1"].lock();
  ASSERT_TRUE(p->engagement_status());
  ASSERT_EQ(*(p->engagement_status()), hri::DISENGAGED);

  msg.level = hri_msgs::msg::EngagementLevel::ENGAGED;

  start = node->now();
  while (rclcpp::ok() && (node->now() - start) < 300ms) {
    engagement_pub->publish(msg);
    executor.spin_some();
    rate.sleep();
  }

  ASSERT_EQ(*(p->engagement_status()), hri::ENGAGED);

  msg.level = hri_msgs::msg::EngagementLevel::UNKNOWN;

  start = node->now();
  while (rclcpp::ok() && (node->now() - start) < 300ms) {
    engagement_pub->publish(msg);
    executor.spin_some();
    rate.sleep();
  }

  ASSERT_FALSE(p->engagement_status());

  hri_listener.reset();
  executor.remove_node(node);
  executor.cancel();
}

<<<<<<< HEAD
TEST(libhri, Callback)
{
  auto node = rclcpp::Node::make_shared("test_node");
  rclcpp::Rate rate(30);
  rclcpp::executors::SingleThreadedExecutor executor;
  executor.add_node(node);

  auto hri_listener = std::make_shared<hri::HRIListener>();

  int face_callbacks_invoked = 0;
  int lost_face_callbacks_invoked = 0;

  int body_callbacks_invoked = 0;
  int lost_body_callbacks_invoked = 0;

  int voice_callbacks_invoked = 0;
  int lost_voice_callbacks_invoked = 0;

  int person_callbacks_invoked = 0;

  int ontracked_person_callbacks_invoked = 0;
  int ontracked_lost_person_callbacks_invoked = 0;

  hri_listener->onFace(
    [&](hri::FaceWeakConstPtr face) {
      face_callbacks_invoked++;
    });

  hri_listener->onFaceLost(
    [&](hri::ID face_lost) {
      lost_face_callbacks_invoked++;
    });

  hri_listener->onBody(
    [&](hri::BodyWeakConstPtr body) {
      body_callbacks_invoked++;
    });

  hri_listener->onBodyLost(
    [&](hri::ID body_lost) {
      lost_body_callbacks_invoked++;
    });

  hri_listener->onVoice(
    [&](hri::VoiceWeakConstPtr voice) {
      voice_callbacks_invoked++;
    });

  hri_listener->onVoiceLost(
    [&](hri::ID voice_lost) {
      lost_voice_callbacks_invoked++;
    });

  hri_listener->onPerson(
    [&](hri::PersonWeakConstPtr person) {
      person_callbacks_invoked++;
    });
=======
  // uses a workaround to fake interleaving of EXPECT_CALL with function calls, see https://stackoverflow.com/a/60905880
  uint32_t face_call_count = 0;
  EXPECT_CALL(face_callback, Call(testing::_)).WillRepeatedly(
    testing::InvokeWithoutArgs([&face_call_count](){ face_call_count++; }));

  uint32_t face_lost_call_count = 0;
  EXPECT_CALL(face_lost_callback, Call(testing::_)).WillRepeatedly(
    testing::InvokeWithoutArgs([&face_lost_call_count](){ face_lost_call_count++; }));

  uint32_t body_call_count = 0;
  EXPECT_CALL(body_callback, Call(testing::_)).WillRepeatedly(
    testing::InvokeWithoutArgs([&body_call_count](){ body_call_count++; }));

  uint32_t body_lost_call_count = 0;
  EXPECT_CALL(body_lost_callback, Call(testing::_)).WillRepeatedly(
    testing::InvokeWithoutArgs([&body_lost_call_count](){ body_lost_call_count++; }));

  uint32_t voice_call_count = 0;
  EXPECT_CALL(voice_callback, Call(testing::_)).WillRepeatedly(
    testing::InvokeWithoutArgs([&voice_call_count](){ voice_call_count++; }));

  uint32_t voice_lost_call_count = 0;
  EXPECT_CALL(voice_lost_callback, Call(testing::_)).WillRepeatedly(
    testing::InvokeWithoutArgs([&voice_lost_call_count](){ voice_lost_call_count++; }));

  uint32_t person_call_count = 0;
  EXPECT_CALL(person_callback, Call(testing::_)).WillRepeatedly(
    testing::InvokeWithoutArgs([&person_call_count](){ person_call_count++; }));

  uint32_t person_tracked_call_count = 0;
  EXPECT_CALL(person_tracked_callback, Call(testing::_)).WillRepeatedly(
    testing::InvokeWithoutArgs([&person_tracked_call_count](){ person_tracked_call_count++; }));

  uint32_t person_tracked_lost_call_count = 0;
  EXPECT_CALL(person_tracked_lost_callback, Call(testing::_)).WillRepeatedly(
    testing::InvokeWithoutArgs([&person_tracked_lost_call_count](){ person_tracked_lost_call_count++; }));


  // start sequential testing
  face_call_count = 0;
  face_lost_call_count = 0;
  ids.ids = { "id1" };
  face_pub.publish(ids);
  WAIT_LONG;
  EXPECT_EQ(face_call_count, 1);
  EXPECT_EQ(face_lost_call_count, 0);


  face_call_count = 0;
  face_lost_call_count = 0;
  ids.ids = { "id1", "id2" };
  face_pub.publish(ids);
  WAIT_LONG;
  EXPECT_EQ(face_call_count, 1);
  EXPECT_EQ(face_lost_call_count, 0);

  face_call_count = 0;
  face_lost_call_count = 0;
  ids.ids = { "id3", "id4" };
  face_pub.publish(ids);
  WAIT_LONG;
  EXPECT_EQ(face_call_count, 2);
  EXPECT_EQ(face_lost_call_count, 2);

  body_call_count = 0;
  body_lost_call_count = 0;
  ids.ids = { "id1", "id2" };
  body_pub.publish(ids);
  WAIT_LONG;
  EXPECT_EQ(body_call_count, 2);
  EXPECT_EQ(body_lost_call_count, 0);

  face_call_count = 0;
  face_lost_call_count = 0;
  body_call_count = 0;
  body_lost_call_count = 0;
  ids.ids = { "id1", "id2", "id3" };
  face_pub.publish(ids);
  body_pub.publish(ids);
  WAIT_LONG;
  EXPECT_EQ(face_call_count, 2);
  EXPECT_EQ(face_lost_call_count, 1);
  EXPECT_EQ(body_call_count, 1);
  EXPECT_EQ(body_lost_call_count, 0);

  face_call_count = 0;
  face_lost_call_count = 0;
  body_call_count = 0;
  body_lost_call_count = 0;
  ids.ids = { "id5", "id6", "id7" };
  face_pub.publish(ids);
  body_pub.publish(ids);
  WAIT_LONG;
  EXPECT_EQ(face_call_count, 3);
  EXPECT_EQ(face_lost_call_count, 3);
  EXPECT_EQ(body_call_count, 3);
  EXPECT_EQ(body_lost_call_count, 3);

  voice_call_count = 0;
  person_call_count = 0;
  person_tracked_call_count = 0;
  ids.ids = { "id1", "id2" };
  voice_pub.publish(ids);
  person_pub.publish(ids);
  person_tracked_pub.publish(ids);
  WAIT_LONG;
  EXPECT_EQ(voice_call_count, 2);
  EXPECT_EQ(person_call_count, 2);
  EXPECT_EQ(person_tracked_call_count, 2);
>>>>>>> 3ff30aa3

  hri_listener->onTrackedPerson(
    [&](hri::PersonWeakConstPtr tracked_person) {
      ontracked_person_callbacks_invoked++;
    });

  hri_listener->onTrackedPersonLost(
    [&](hri::ID tracked_person_lost) {
      ontracked_lost_person_callbacks_invoked++;
    });

  auto ids = hri_msgs::msg::IdsList();

  auto face_pub = node->create_publisher<hri_msgs::msg::IdsList>("/humans/faces/tracked", 1);
  auto body_pub = node->create_publisher<hri_msgs::msg::IdsList>("/humans/bodies/tracked", 1);
  auto voice_pub = node->create_publisher<hri_msgs::msg::IdsList>("/humans/voices/tracked", 1);
  auto person_pub = node->create_publisher<hri_msgs::msg::IdsList>("/humans/persons/known", 1);
  auto person_tracked_pub = node->create_publisher<hri_msgs::msg::IdsList>(
    "/humans/persons/tracked", 1);

  EXPECT_EQ(face_callbacks_invoked, 0);
  EXPECT_EQ(lost_face_callbacks_invoked, 0);

  ids.ids = {"id1"};

  face_pub->publish(ids);
  executor.spin_some();
  std::this_thread::sleep_for(std::chrono::milliseconds(30));

  EXPECT_EQ(face_callbacks_invoked, 1);
  EXPECT_EQ(lost_face_callbacks_invoked, 0);

  ids.ids = {"id1", "id2"};
  face_pub->publish(ids);
  executor.spin_some();
  std::this_thread::sleep_for(std::chrono::milliseconds(30));

  EXPECT_EQ(face_callbacks_invoked, 2);


  ids.ids = {"id3", "id4"};
  face_pub->publish(ids);
  executor.spin_some();

  std::this_thread::sleep_for(std::chrono::milliseconds(30));

  EXPECT_EQ(lost_face_callbacks_invoked, 2);

  ids.ids = {"id1", "id2"};

  body_pub->publish(ids);
  executor.spin_some();

  std::this_thread::sleep_for(std::chrono::milliseconds(30));

  EXPECT_EQ(body_callbacks_invoked, 2);
  EXPECT_EQ(lost_body_callbacks_invoked, 0);

  ids.ids = {"id1", "id2", "id3"};

  face_pub->publish(ids);
  body_pub->publish(ids);
  executor.spin_some();

  std::this_thread::sleep_for(std::chrono::milliseconds(30));

  EXPECT_EQ(face_callbacks_invoked, 6);
  EXPECT_EQ(lost_face_callbacks_invoked, 3);
  EXPECT_EQ(body_callbacks_invoked, 3);
  EXPECT_EQ(lost_body_callbacks_invoked, 0);

  ids.ids = {"id5", "id6", "id7"};

  face_pub->publish(ids);
  body_pub->publish(ids);
  executor.spin_some();

  std::this_thread::sleep_for(std::chrono::milliseconds(60));


  EXPECT_EQ(face_callbacks_invoked, 9);
  EXPECT_EQ(lost_face_callbacks_invoked, 6);
  EXPECT_EQ(body_callbacks_invoked, 6);
  EXPECT_EQ(lost_body_callbacks_invoked, 3);


  ids.ids = {"id1", "id2"};
  voice_pub->publish(ids);
  person_pub->publish(ids);
  person_tracked_pub->publish(ids);
  executor.spin_some();

  std::this_thread::sleep_for(std::chrono::milliseconds(30));


  EXPECT_EQ(voice_callbacks_invoked, 2);
  EXPECT_EQ(person_callbacks_invoked, 2);
  EXPECT_EQ(ontracked_person_callbacks_invoked, 2);


  hri_listener.reset();
  executor.remove_node(node);
  executor.cancel();
}
TEST(libhri, PeopleLocation)
{
  auto node = rclcpp::Node::make_shared("test_node");
  rclcpp::Rate rate(30);
  rclcpp::executors::SingleThreadedExecutor executor;
  executor.add_node(node);
  rclcpp::Time now;
  geometry_msgs::msg::TransformStamped t;
  std::shared_ptr<tf2_ros::StaticTransformBroadcaster> static_broadcaster;
  static_broadcaster = std::make_shared<tf2_ros::StaticTransformBroadcaster>(node);

  auto hri_listener = std::make_shared<hri::HRIListener>();
  hri_listener->setReferenceFrame("base_link");


  geometry_msgs::msg::TransformStamped world_transform;
  world_transform.header.stamp = now;
  world_transform.header.frame_id = "world";
  world_transform.child_frame_id = "base_link";
  world_transform.transform.translation.x = -1.0;
  world_transform.transform.translation.y = 0.0;
  world_transform.transform.translation.z = 0.0;
  world_transform.transform.rotation.w = 1.0;

  static_broadcaster->sendTransform(world_transform);
  executor.spin_some();

  geometry_msgs::msg::TransformStamped p1_transform;
  p1_transform.header.stamp = now;
  p1_transform.header.frame_id = "world";
  p1_transform.child_frame_id = "person_p1";
  p1_transform.transform.translation.x = 1.0;
  p1_transform.transform.translation.y = 0.0;
  p1_transform.transform.translation.z = 0.0;
  p1_transform.transform.rotation.w = 1.0;

  auto person_pub = node->create_publisher<hri_msgs::msg::IdsList>("/humans/persons/tracked", 1);
  auto loc_confidence_pub =
    node->create_publisher<std_msgs::msg::Float32>("/humans/persons/p1/location_confidence", 1);

  auto person_ids = hri_msgs::msg::IdsList();
  person_ids.ids = {"p1"};

  auto start = node->now();
  while (rclcpp::ok() && (node->now() - start) < 1s) {
    person_pub->publish(person_ids);
    executor.spin_some();
    rate.sleep();
  }

  auto p = hri_listener->getTrackedPersons()["p1"].lock();

  auto msg = std_msgs::msg::Float32();
  msg.data = 0.;

  start = node->now();
  while (rclcpp::ok() && (node->now() - start) < 1s) {
    loc_confidence_pub->publish(msg);
    executor.spin_some();
    rate.sleep();
  }

  ASSERT_EQ(p->location_confidence(), 0.);
  ASSERT_FALSE(p->transform()) << "location confidence at 0, no transform should be available";

  msg.data = 0.5;

  start = node->now();
  while (rclcpp::ok() && (node->now() - start) < 1s) {
    loc_confidence_pub->publish(msg);
    executor.spin_some();
    rate.sleep();
  }


  ASSERT_EQ(p->location_confidence(), 0.5);
  p->transform();
  ASSERT_FALSE(p->transform());

  static_broadcaster->sendTransform(p1_transform);
  executor.spin_some();

  ASSERT_EQ(p->location_confidence(), 0.5);
  ASSERT_TRUE(p->transform()) << "location confidence > 0 => a transform should be available";
  t = *(p->transform());
  std::cout << "[TEST] CHILD FROM TRANSFORM" << t.child_frame_id << std::endl;
  ASSERT_EQ(t.child_frame_id, "person_p1");
  ASSERT_EQ(t.header.frame_id, "base_link");
  ASSERT_EQ(t.transform.translation.x, 2.0);

  msg.data = 1.0;
  start = node->now();
  while (rclcpp::ok() && (node->now() - start) < 1s) {
    loc_confidence_pub->publish(msg);
    executor.spin_some();
    rate.sleep();
  }

  ASSERT_EQ(p->location_confidence(), 1.);
  ASSERT_TRUE(p->transform()) << "location confidence > 0 => a transform should be available";

  hri_listener.reset();
  executor.remove_node(node);
  executor.cancel();
}

<<<<<<< HEAD
int main(int argc, char ** argv)
=======
TEST(libhri, SpeechCallbacks)
{
  NodeHandle nh;

  ros::AsyncSpinner spinner(1);
  spinner.start();

  HRIListener hri_listener;

  // create mock callbacks
  testing::MockFunction<void(bool)> is_speaking_callback;
  testing::MockFunction<void(string)> speech_callback;
  testing::MockFunction<void(string)> incremental_speech_callback;

  hri_listener.onVoice([&](VoiceWeakPtr weak_voice) {
    auto voice = weak_voice.lock();
    voice->onSpeaking(is_speaking_callback.AsStdFunction());
    voice->onSpeech(speech_callback.AsStdFunction());
    voice->onIncrementalSpeech(incremental_speech_callback.AsStdFunction());
  });

  // testing::MockFunction<void(ID)> voice_lost_callback;
  // hri_listener.onVoiceLost(voice_lost_callback.AsStdFunction());

  auto ids = hri_msgs::IdsList();
  auto is_speaking = std_msgs::Bool();
  auto speech = hri_msgs::LiveSpeech();

  auto voice_pub = nh.advertise<hri_msgs::IdsList>("/humans/voices/tracked", 1);
  auto is_speaking_pub = nh.advertise<std_msgs::Bool>("/humans/voices/id1/is_speaking", 1);
  auto speech_pub = nh.advertise<hri_msgs::LiveSpeech>("/humans/voices/id1/speech", 1);


  // uses a workaround to fake interleaving of EXPECT_CALL with function calls, see https://stackoverflow.com/a/60905880
  uint32_t is_speaking_call_count = 0;
  EXPECT_CALL(is_speaking_callback, Call(testing::_)).WillRepeatedly(
    testing::InvokeWithoutArgs([&is_speaking_call_count](){ is_speaking_call_count++; }));

  uint32_t speech_call_count = 0;
  EXPECT_CALL(speech_callback, Call(testing::_)).WillRepeatedly(
    testing::InvokeWithoutArgs([&speech_call_count](){ speech_call_count++; }));

  uint32_t incremental_speech_call_count = 0;
  EXPECT_CALL(incremental_speech_callback, Call(testing::_)).WillRepeatedly(
    testing::InvokeWithoutArgs([&incremental_speech_call_count](){ incremental_speech_call_count++; }));


  // start sequential testing
  ids.ids = { "id1" };
  voice_pub.publish(ids);
  WAIT;

  is_speaking_call_count = 0;
  speech_call_count = 0;
  incremental_speech_call_count = 0;
  is_speaking.data = true;
  is_speaking_pub.publish(is_speaking);
  WAIT;
  EXPECT_EQ(is_speaking_call_count, 1);
  EXPECT_EQ(speech_call_count, 0);
  EXPECT_EQ(incremental_speech_call_count, 0);

  is_speaking_call_count = 0;
  is_speaking.data = false;
  is_speaking_pub.publish(is_speaking);
  WAIT;
  EXPECT_EQ(is_speaking_call_count, 1);

  is_speaking_call_count = 0;
  speech_call_count = 0;
  incremental_speech_call_count = 0;
  speech.final = "final sentence";
  speech.incremental = "";
  speech_pub.publish(speech);
  WAIT;
  EXPECT_EQ(is_speaking_call_count, 0);
  EXPECT_EQ(speech_call_count, 1);
  EXPECT_EQ(incremental_speech_call_count, 0);

  is_speaking_call_count = 0;
  speech_call_count = 0;
  incremental_speech_call_count = 0;
  speech.final = "";
  speech.incremental = "incremental sentence";
  speech_pub.publish(speech);
  WAIT;
  EXPECT_EQ(is_speaking_call_count, 0);
  EXPECT_EQ(speech_call_count, 0);
  EXPECT_EQ(incremental_speech_call_count, 1);

  is_speaking_call_count = 0;
  speech_call_count = 0;
  incremental_speech_call_count = 0;
  speech.final = "final sentence";
  speech.incremental = "incremental sentence";
  speech_pub.publish(speech);
  WAIT;
  EXPECT_EQ(is_speaking_call_count, 0);
  EXPECT_EQ(speech_call_count, 1);
  EXPECT_EQ(incremental_speech_call_count, 1);

  spinner.stop();
}

int main(int argc, char** argv)
>>>>>>> 3ff30aa3
{
  rclcpp::init(argc, argv);
  testing::InitGoogleTest(&argc, argv);
  // ros::Time::init();  // needed for ros::Time::now()
  // ros::init(argc, argv, "test_hri");
  // ros::NodeHandle nh;
  // ROS_INFO("Starting HRI tests");
  return RUN_ALL_TESTS();
}<|MERGE_RESOLUTION|>--- conflicted
+++ resolved
@@ -33,7 +33,6 @@
 #include <thread>
 #include <chrono>
 #include <memory>
-<<<<<<< HEAD
 
 #include "gtest/gtest.h"
 
@@ -43,8 +42,6 @@
 #include "std_msgs/msg/string.hpp"
 #include "std_msgs/msg/bool.hpp"
 
-#include "sensor_msgs/msg/region_of_interest.hpp"
-
 #include "rclcpp/rclcpp.hpp"
 
 #include "tf2_ros/static_transform_broadcaster.h"
@@ -52,44 +49,17 @@
 #include "hri/hri.hpp"
 #include "hri/face.hpp"
 #include "hri/person.hpp"
+#include "hri/voice.hpp"
 #include "hri_msgs/msg/engagement_level.hpp"
 #include "hri_msgs/msg/ids_list.hpp"
+#include "hri_msgs/msg/live_speech.hpp"
+#include "hri_msgs/msg/normalized_region_of_interest2_d.hpp"
 #include "hri_msgs/msg/soft_biometrics.hpp"
 
 
 using namespace std::chrono_literals;
 
 TEST(libhri_tests, GetFaces)
-=======
-#include "hri/face.h"
-#include "hri/person.h"
-#include "hri/voice.h"
-#include "hri_msgs/EngagementLevel.h"
-#include "hri_msgs/IdsList.h"
-#include "hri_msgs/LiveSpeech.h"
-#include "hri_msgs/NormalizedRegionOfInterest2D.h"
-#include "hri_msgs/SoftBiometrics.h"
-#include "std_msgs/Float32.h"
-#include "std_msgs/String.h"
-#include "std_msgs/Bool.h"
-#include <tf2_ros/static_transform_broadcaster.h>
-#include <geometry_msgs/TransformStamped.h>
-
-using namespace std;
-using namespace ros;
-using namespace hri;
-
-// waiting time for the libhri callback to process their inputs
-#define WAIT std::this_thread::sleep_for(std::chrono::milliseconds(50))
-#define WAIT_LONG std::this_thread::sleep_for(std::chrono::milliseconds(100))
-#define WAIT_DEBUG                                                                       \
-  {                                                                                      \
-    WAIT;                                                                                \
-    cout << "waiting..." << endl;                                                        \
-  }
-
-TEST(libhri, GetFaces)
->>>>>>> 3ff30aa3
 {
   auto node = rclcpp::Node::make_shared("test_node");
 
@@ -104,7 +74,7 @@
     auto hri_listener = std::make_shared<hri::HRIListener>();
 
     ASSERT_EQ(publisher->get_subscription_count(), 1U);
-    ASSERT_EQ(hri_listener->getFaces().size(), 0);
+    ASSERT_EQ(hri_listener->getFaces().size(), 0U);
 
     auto ids = hri_msgs::msg::IdsList();
 
@@ -197,12 +167,12 @@
     hri_listener.reset();
   }
 
-  EXPECT_EQ(publisher->get_subscription_count(), 0);
+  EXPECT_EQ(publisher->get_subscription_count(), 0U);
   executor.remove_node(node);
   executor.cancel();
 }
 
-TEST(libhri_test, GetFacesRoi)
+TEST(libhri_tests, GetFacesRoi)
 {
   auto node = rclcpp::Node::make_shared("test_node");
   auto hri_listener = std::make_shared<hri::HRIListener>();
@@ -215,17 +185,12 @@
   auto pub = node->create_publisher<hri_msgs::msg::IdsList>(
     "/humans/faces/tracked", 1);
 
-<<<<<<< HEAD
   // roi topic is transient local
-  auto pub_r1 = node->create_publisher<sensor_msgs::msg::RegionOfInterest>(
+  auto pub_r1 = node->create_publisher<hri::Face::RegionOfInterest>(
     "/humans/faces/A/roi", rclcpp::QoS(rclcpp::KeepLast(1)).transient_local().reliable());
   // roi topic is transient local
-  auto pub_r2 = node->create_publisher<sensor_msgs::msg::RegionOfInterest>(
+  auto pub_r2 = node->create_publisher<hri::Face::RegionOfInterest>(
     "/humans/faces/B/roi", rclcpp::QoS(rclcpp::KeepLast(1)).transient_local().reliable());
-=======
-  auto pub_r1 = nh.advertise<hri_msgs::NormalizedRegionOfInterest2D>("/humans/faces/A/roi", 1, true);  // /roi topic is latched
-  auto pub_r2 = nh.advertise<hri_msgs::NormalizedRegionOfInterest2D>("/humans/faces/B/roi", 1, true);  // /roi topic is latched
->>>>>>> 3ff30aa3
 
   auto ids = hri_msgs::msg::IdsList();
   ids.ids = {"A"};
@@ -255,21 +220,16 @@
 
   ASSERT_FALSE(faces["B"].expired());
 
-<<<<<<< HEAD
-  auto roi = sensor_msgs::msg::RegionOfInterest();
-=======
-  auto roi = hri_msgs::NormalizedRegionOfInterest2D();
->>>>>>> 3ff30aa3
+  auto roi = hri::Face::RegionOfInterest();
 
   {
     auto face = faces["B"].lock();
 
     EXPECT_FALSE(face == nullptr);
     EXPECT_EQ(face->ns(), "/humans/faces/B");
-<<<<<<< HEAD
-    EXPECT_EQ(face->roi().width, 0);
-
-    roi.width = 10;
+    EXPECT_FLOAT_EQ((face->roi().xmax - face->roi().xmin), 0.f);
+
+    roi.xmin = 0.1;
 
     start = node->now();
     while (rclcpp::ok() && (node->now() - start) < 1s) {
@@ -278,9 +238,9 @@
       rate.sleep();
     }
 
-    EXPECT_EQ(face->roi().width, 10);
-
-    roi.width = 20;
+    EXPECT_FLOAT_EQ(face->roi().xmin, 0.1f);
+
+    roi.xmin = 0.2;
 
     start = node->now();
     while (rclcpp::ok() && (node->now() - start) < 1s) {
@@ -289,22 +249,7 @@
       rate.sleep();
     }
 
-    EXPECT_EQ(face->roi().width, 20);
-=======
-
-    EXPECT_FLOAT_EQ(face->roi().xmax, 0.);
-
-
-    roi.xmax = 0.3;
-    pub_r2.publish(roi);
-    WAIT;
-    EXPECT_FLOAT_EQ(face->roi().xmax, 0.3);
-
-    roi.xmax = 0.6;
-    pub_r2.publish(roi);
-    WAIT;
-    EXPECT_FLOAT_EQ(face->roi().xmax, 0.6);
->>>>>>> 3ff30aa3
+    EXPECT_FLOAT_EQ(face->roi().xmin, 0.2f);
   }
 
   // RoI of face A published *before* face A is published in /faces/tracked,
@@ -329,9 +274,9 @@
     ASSERT_FALSE(face_b == nullptr);
 
     EXPECT_EQ(face_a->ns(), "/humans/faces/A");
-    EXPECT_FLOAT_EQ(face_a->roi().xmax, 0.6);
+    EXPECT_FLOAT_EQ(face_a->roi().xmin, 0.2f);
     EXPECT_EQ(face_b->ns(), "/humans/faces/B");
-    EXPECT_FLOAT_EQ(face_b->roi().xmax, 0.6);
+    EXPECT_FLOAT_EQ(face_b->roi().xmin, 0.2f);
   }
 
   executor.remove_node(node);
@@ -340,7 +285,7 @@
 }
 
 
-TEST(libhri_test, GetBodies)
+TEST(libhri_tests, GetBodies)
 {
   auto node = rclcpp::Node::make_shared("test_node");
   rclcpp::Rate rate(30);
@@ -441,13 +386,13 @@
     hri_listener.reset();
   }
 
-  EXPECT_EQ(pub->get_subscription_count(), 0);
+  EXPECT_EQ(pub->get_subscription_count(), 0U);
 
   executor.remove_node(node);
   executor.cancel();
 }
 
-TEST(libhri, GetVoices)
+TEST(libhri_tests, GetVoices)
 {
   auto node = rclcpp::Node::make_shared("test_node");
   rclcpp::Rate rate(30);
@@ -541,12 +486,12 @@
     hri_listener.reset();
   }
 
-  EXPECT_EQ(pub->get_subscription_count(), 0);
+  EXPECT_EQ(pub->get_subscription_count(), 0U);
   executor.remove_node(node);
   executor.cancel();
 }
 
-TEST(libhri, GetKnownPersons)
+TEST(libhri_tests, GetKnownPersons)
 {
   auto node = rclcpp::Node::make_shared("test_node");
   rclcpp::Rate rate(30);
@@ -638,12 +583,12 @@
     hri_listener.reset();
   }
 
-  EXPECT_EQ(pub->get_subscription_count(), 0);
+  EXPECT_EQ(pub->get_subscription_count(), 0U);
   executor.remove_node(node);
   executor.cancel();
 }
 
-TEST(libhri, GetTrackedPersons)
+TEST(libhri_tests, GetTrackedPersons)
 {
   auto node = rclcpp::Node::make_shared("test_node");
   rclcpp::Rate rate(30);
@@ -741,12 +686,12 @@
     hri_listener.reset();
   }
 
-  EXPECT_EQ(pub->get_subscription_count(), 0);
+  EXPECT_EQ(pub->get_subscription_count(), 0U);
   executor.remove_node(node);
   executor.cancel();
 }
 
-TEST(libhri, PersonAttributes)
+TEST(libhri_tests, PersonAttributes)
 {
   auto node = rclcpp::Node::make_shared("test_node");
   rclcpp::Rate rate(30);
@@ -783,11 +728,7 @@
 
   auto p1 = hri_listener->getTrackedPersons()["p1"].lock();
 
-<<<<<<< HEAD
   ASSERT_FALSE(p1->anonymous());
-=======
-  ASSERT_FALSE(p1->anonymous()) << "whether a person is anonymous or not has to be explicitely set";
->>>>>>> 3ff30aa3
 
   auto face0 = p1->face();
 
@@ -814,7 +755,7 @@
   executor.cancel();
 }
 
-TEST(libhri, AnonymousPersonsAndAliases)
+TEST(libhri_tests, AnonymousPersonsAndAliases)
 {
   auto node = rclcpp::Node::make_shared("test_node");
   rclcpp::Rate rate(30);
@@ -893,15 +834,15 @@
   }
 
 
-  ASSERT_EQ(hri_listener->getTrackedPersons().size(), 2);
+  ASSERT_EQ(hri_listener->getTrackedPersons().size(), 2U);
 
   auto p1 = hri_listener->getTrackedPersons()["p1"].lock();
 
   {
     auto p2 = hri_listener->getTrackedPersons()["p2"].lock();
 
-    ASSERT_TRUE(p1->anonymous()); // the anonymous optional flag should have been set
-    ASSERT_TRUE(p2->anonymous()); // the anonymous optional flag should have been set
+    ASSERT_TRUE(p1->anonymous());  // the anonymous optional flag should have been set
+    ASSERT_TRUE(p2->anonymous());  // the anonymous optional flag should have been set
     ASSERT_FALSE(*(p1->anonymous()));
     ASSERT_TRUE(*(p2->anonymous()));
 
@@ -984,7 +925,7 @@
   executor.cancel();
 }
 
-TEST(libhri, SoftBiometrics)
+TEST(libhri_tests, SoftBiometrics)
 {
   auto node = rclcpp::Node::make_shared("test_node");
   rclcpp::Rate rate(30);
@@ -1037,7 +978,7 @@
   ASSERT_EQ(face->id(), "f1");
 
   ASSERT_TRUE(face->age());
-  ASSERT_EQ(*(face->age()), 45);
+  ASSERT_FLOAT_EQ(*(face->age()), 45.f);
   ASSERT_TRUE(face->gender());
   ASSERT_EQ(*(face->gender()), hri::FEMALE);
 
@@ -1069,7 +1010,7 @@
   executor.cancel();
 }
 
-TEST(libhri, EngagementLevel)
+TEST(libhri_tests, EngagementLevel)
 {
   auto node = rclcpp::Node::make_shared("test_node");
   rclcpp::Rate rate(30);
@@ -1132,8 +1073,7 @@
   executor.cancel();
 }
 
-<<<<<<< HEAD
-TEST(libhri, Callback)
+TEST(libhri_tests, Callback)
 {
   auto node = rclcpp::Node::make_shared("test_node");
   rclcpp::Rate rate(30);
@@ -1157,158 +1097,47 @@
   int ontracked_lost_person_callbacks_invoked = 0;
 
   hri_listener->onFace(
-    [&](hri::FaceWeakConstPtr face) {
+    [&]([[maybe_unused]] hri::FaceWeakConstPtr face) {
       face_callbacks_invoked++;
     });
 
   hri_listener->onFaceLost(
-    [&](hri::ID face_lost) {
+    [&]([[maybe_unused]] hri::ID face_lost) {
       lost_face_callbacks_invoked++;
     });
 
   hri_listener->onBody(
-    [&](hri::BodyWeakConstPtr body) {
+    [&]([[maybe_unused]] hri::BodyWeakConstPtr body) {
       body_callbacks_invoked++;
     });
 
   hri_listener->onBodyLost(
-    [&](hri::ID body_lost) {
+    [&]([[maybe_unused]] hri::ID body_lost) {
       lost_body_callbacks_invoked++;
     });
 
   hri_listener->onVoice(
-    [&](hri::VoiceWeakConstPtr voice) {
+    [&]([[maybe_unused]] hri::VoiceWeakConstPtr voice) {
       voice_callbacks_invoked++;
     });
 
   hri_listener->onVoiceLost(
-    [&](hri::ID voice_lost) {
+    [&]([[maybe_unused]] hri::ID voice_lost) {
       lost_voice_callbacks_invoked++;
     });
 
   hri_listener->onPerson(
-    [&](hri::PersonWeakConstPtr person) {
+    [&]([[maybe_unused]] hri::PersonWeakConstPtr person) {
       person_callbacks_invoked++;
     });
-=======
-  // uses a workaround to fake interleaving of EXPECT_CALL with function calls, see https://stackoverflow.com/a/60905880
-  uint32_t face_call_count = 0;
-  EXPECT_CALL(face_callback, Call(testing::_)).WillRepeatedly(
-    testing::InvokeWithoutArgs([&face_call_count](){ face_call_count++; }));
-
-  uint32_t face_lost_call_count = 0;
-  EXPECT_CALL(face_lost_callback, Call(testing::_)).WillRepeatedly(
-    testing::InvokeWithoutArgs([&face_lost_call_count](){ face_lost_call_count++; }));
-
-  uint32_t body_call_count = 0;
-  EXPECT_CALL(body_callback, Call(testing::_)).WillRepeatedly(
-    testing::InvokeWithoutArgs([&body_call_count](){ body_call_count++; }));
-
-  uint32_t body_lost_call_count = 0;
-  EXPECT_CALL(body_lost_callback, Call(testing::_)).WillRepeatedly(
-    testing::InvokeWithoutArgs([&body_lost_call_count](){ body_lost_call_count++; }));
-
-  uint32_t voice_call_count = 0;
-  EXPECT_CALL(voice_callback, Call(testing::_)).WillRepeatedly(
-    testing::InvokeWithoutArgs([&voice_call_count](){ voice_call_count++; }));
-
-  uint32_t voice_lost_call_count = 0;
-  EXPECT_CALL(voice_lost_callback, Call(testing::_)).WillRepeatedly(
-    testing::InvokeWithoutArgs([&voice_lost_call_count](){ voice_lost_call_count++; }));
-
-  uint32_t person_call_count = 0;
-  EXPECT_CALL(person_callback, Call(testing::_)).WillRepeatedly(
-    testing::InvokeWithoutArgs([&person_call_count](){ person_call_count++; }));
-
-  uint32_t person_tracked_call_count = 0;
-  EXPECT_CALL(person_tracked_callback, Call(testing::_)).WillRepeatedly(
-    testing::InvokeWithoutArgs([&person_tracked_call_count](){ person_tracked_call_count++; }));
-
-  uint32_t person_tracked_lost_call_count = 0;
-  EXPECT_CALL(person_tracked_lost_callback, Call(testing::_)).WillRepeatedly(
-    testing::InvokeWithoutArgs([&person_tracked_lost_call_count](){ person_tracked_lost_call_count++; }));
-
-
-  // start sequential testing
-  face_call_count = 0;
-  face_lost_call_count = 0;
-  ids.ids = { "id1" };
-  face_pub.publish(ids);
-  WAIT_LONG;
-  EXPECT_EQ(face_call_count, 1);
-  EXPECT_EQ(face_lost_call_count, 0);
-
-
-  face_call_count = 0;
-  face_lost_call_count = 0;
-  ids.ids = { "id1", "id2" };
-  face_pub.publish(ids);
-  WAIT_LONG;
-  EXPECT_EQ(face_call_count, 1);
-  EXPECT_EQ(face_lost_call_count, 0);
-
-  face_call_count = 0;
-  face_lost_call_count = 0;
-  ids.ids = { "id3", "id4" };
-  face_pub.publish(ids);
-  WAIT_LONG;
-  EXPECT_EQ(face_call_count, 2);
-  EXPECT_EQ(face_lost_call_count, 2);
-
-  body_call_count = 0;
-  body_lost_call_count = 0;
-  ids.ids = { "id1", "id2" };
-  body_pub.publish(ids);
-  WAIT_LONG;
-  EXPECT_EQ(body_call_count, 2);
-  EXPECT_EQ(body_lost_call_count, 0);
-
-  face_call_count = 0;
-  face_lost_call_count = 0;
-  body_call_count = 0;
-  body_lost_call_count = 0;
-  ids.ids = { "id1", "id2", "id3" };
-  face_pub.publish(ids);
-  body_pub.publish(ids);
-  WAIT_LONG;
-  EXPECT_EQ(face_call_count, 2);
-  EXPECT_EQ(face_lost_call_count, 1);
-  EXPECT_EQ(body_call_count, 1);
-  EXPECT_EQ(body_lost_call_count, 0);
-
-  face_call_count = 0;
-  face_lost_call_count = 0;
-  body_call_count = 0;
-  body_lost_call_count = 0;
-  ids.ids = { "id5", "id6", "id7" };
-  face_pub.publish(ids);
-  body_pub.publish(ids);
-  WAIT_LONG;
-  EXPECT_EQ(face_call_count, 3);
-  EXPECT_EQ(face_lost_call_count, 3);
-  EXPECT_EQ(body_call_count, 3);
-  EXPECT_EQ(body_lost_call_count, 3);
-
-  voice_call_count = 0;
-  person_call_count = 0;
-  person_tracked_call_count = 0;
-  ids.ids = { "id1", "id2" };
-  voice_pub.publish(ids);
-  person_pub.publish(ids);
-  person_tracked_pub.publish(ids);
-  WAIT_LONG;
-  EXPECT_EQ(voice_call_count, 2);
-  EXPECT_EQ(person_call_count, 2);
-  EXPECT_EQ(person_tracked_call_count, 2);
->>>>>>> 3ff30aa3
 
   hri_listener->onTrackedPerson(
-    [&](hri::PersonWeakConstPtr tracked_person) {
+    [&]([[maybe_unused]] hri::PersonWeakConstPtr tracked_person) {
       ontracked_person_callbacks_invoked++;
     });
 
   hri_listener->onTrackedPersonLost(
-    [&](hri::ID tracked_person_lost) {
+    [&]([[maybe_unused]] hri::ID tracked_person_lost) {
       ontracked_lost_person_callbacks_invoked++;
     });
 
@@ -1326,46 +1155,60 @@
 
   ids.ids = {"id1"};
 
-  face_pub->publish(ids);
-  executor.spin_some();
-  std::this_thread::sleep_for(std::chrono::milliseconds(30));
+  auto start = node->now();
+  while (rclcpp::ok() && (node->now() - start) < 300ms) {
+    face_pub->publish(ids);
+    executor.spin_some();
+    rate.sleep();
+  }
 
   EXPECT_EQ(face_callbacks_invoked, 1);
   EXPECT_EQ(lost_face_callbacks_invoked, 0);
 
   ids.ids = {"id1", "id2"};
-  face_pub->publish(ids);
-  executor.spin_some();
-  std::this_thread::sleep_for(std::chrono::milliseconds(30));
+
+  start = node->now();
+  while (rclcpp::ok() && (node->now() - start) < 300ms) {
+    face_pub->publish(ids);
+    executor.spin_some();
+    rate.sleep();
+  }
 
   EXPECT_EQ(face_callbacks_invoked, 2);
 
 
   ids.ids = {"id3", "id4"};
-  face_pub->publish(ids);
-  executor.spin_some();
-
-  std::this_thread::sleep_for(std::chrono::milliseconds(30));
+
+  start = node->now();
+  while (rclcpp::ok() && (node->now() - start) < 300ms) {
+    face_pub->publish(ids);
+    executor.spin_some();
+    rate.sleep();
+  }
 
   EXPECT_EQ(lost_face_callbacks_invoked, 2);
 
   ids.ids = {"id1", "id2"};
 
-  body_pub->publish(ids);
-  executor.spin_some();
-
-  std::this_thread::sleep_for(std::chrono::milliseconds(30));
+  start = node->now();
+  while (rclcpp::ok() && (node->now() - start) < 300ms) {
+    body_pub->publish(ids);
+    executor.spin_some();
+    rate.sleep();
+  }
 
   EXPECT_EQ(body_callbacks_invoked, 2);
   EXPECT_EQ(lost_body_callbacks_invoked, 0);
 
   ids.ids = {"id1", "id2", "id3"};
 
-  face_pub->publish(ids);
-  body_pub->publish(ids);
-  executor.spin_some();
-
-  std::this_thread::sleep_for(std::chrono::milliseconds(30));
+  start = node->now();
+  while (rclcpp::ok() && (node->now() - start) < 300ms) {
+    face_pub->publish(ids);
+    body_pub->publish(ids);
+    executor.spin_some();
+    rate.sleep();
+  }
 
   EXPECT_EQ(face_callbacks_invoked, 6);
   EXPECT_EQ(lost_face_callbacks_invoked, 3);
@@ -1374,12 +1217,13 @@
 
   ids.ids = {"id5", "id6", "id7"};
 
-  face_pub->publish(ids);
-  body_pub->publish(ids);
-  executor.spin_some();
-
-  std::this_thread::sleep_for(std::chrono::milliseconds(60));
-
+  start = node->now();
+  while (rclcpp::ok() && (node->now() - start) < 300ms) {
+    face_pub->publish(ids);
+    body_pub->publish(ids);
+    executor.spin_some();
+    rate.sleep();
+  }
 
   EXPECT_EQ(face_callbacks_invoked, 9);
   EXPECT_EQ(lost_face_callbacks_invoked, 6);
@@ -1388,12 +1232,15 @@
 
 
   ids.ids = {"id1", "id2"};
-  voice_pub->publish(ids);
-  person_pub->publish(ids);
-  person_tracked_pub->publish(ids);
-  executor.spin_some();
-
-  std::this_thread::sleep_for(std::chrono::milliseconds(30));
+
+  start = node->now();
+  while (rclcpp::ok() && (node->now() - start) < 300ms) {
+    voice_pub->publish(ids);
+    person_pub->publish(ids);
+    person_tracked_pub->publish(ids);
+    executor.spin_some();
+    rate.sleep();
+  }
 
 
   EXPECT_EQ(voice_callbacks_invoked, 2);
@@ -1405,16 +1252,16 @@
   executor.remove_node(node);
   executor.cancel();
 }
-TEST(libhri, PeopleLocation)
+
+TEST(libhri_tests, PeopleLocation)
 {
   auto node = rclcpp::Node::make_shared("test_node");
   rclcpp::Rate rate(30);
   rclcpp::executors::SingleThreadedExecutor executor;
   executor.add_node(node);
-  rclcpp::Time now;
+  auto now = node->now();
   geometry_msgs::msg::TransformStamped t;
-  std::shared_ptr<tf2_ros::StaticTransformBroadcaster> static_broadcaster;
-  static_broadcaster = std::make_shared<tf2_ros::StaticTransformBroadcaster>(node);
+  auto static_broadcaster = std::make_shared<tf2_ros::StaticTransformBroadcaster>(node);
 
   auto hri_listener = std::make_shared<hri::HRIListener>();
   hri_listener->setReferenceFrame("base_link");
@@ -1429,8 +1276,12 @@
   world_transform.transform.translation.z = 0.0;
   world_transform.transform.rotation.w = 1.0;
 
-  static_broadcaster->sendTransform(world_transform);
-  executor.spin_some();
+  auto start = node->now();
+  while (rclcpp::ok() && (node->now() - start) < 1s) {
+    static_broadcaster->sendTransform(world_transform);
+    executor.spin_some();
+    rate.sleep();
+  }
 
   geometry_msgs::msg::TransformStamped p1_transform;
   p1_transform.header.stamp = now;
@@ -1448,7 +1299,7 @@
   auto person_ids = hri_msgs::msg::IdsList();
   person_ids.ids = {"p1"};
 
-  auto start = node->now();
+  start = node->now();
   while (rclcpp::ok() && (node->now() - start) < 1s) {
     person_pub->publish(person_ids);
     executor.spin_some();
@@ -1467,7 +1318,7 @@
     rate.sleep();
   }
 
-  ASSERT_EQ(p->location_confidence(), 0.);
+  ASSERT_FLOAT_EQ(p->location_confidence(), 0.f);
   ASSERT_FALSE(p->transform()) << "location confidence at 0, no transform should be available";
 
   msg.data = 0.5;
@@ -1480,20 +1331,24 @@
   }
 
 
-  ASSERT_EQ(p->location_confidence(), 0.5);
+  ASSERT_FLOAT_EQ(p->location_confidence(), 0.5f);
   p->transform();
   ASSERT_FALSE(p->transform());
 
-  static_broadcaster->sendTransform(p1_transform);
-  executor.spin_some();
-
-  ASSERT_EQ(p->location_confidence(), 0.5);
+  start = node->now();
+  while (rclcpp::ok() && (node->now() - start) < 1s) {
+    static_broadcaster->sendTransform(p1_transform);
+    executor.spin_some();
+    rate.sleep();
+  }
+
+  ASSERT_FLOAT_EQ(p->location_confidence(), 0.5f);
   ASSERT_TRUE(p->transform()) << "location confidence > 0 => a transform should be available";
   t = *(p->transform());
   std::cout << "[TEST] CHILD FROM TRANSFORM" << t.child_frame_id << std::endl;
   ASSERT_EQ(t.child_frame_id, "person_p1");
   ASSERT_EQ(t.header.frame_id, "base_link");
-  ASSERT_EQ(t.transform.translation.x, 2.0);
+  ASSERT_FLOAT_EQ(t.transform.translation.x, 2.0f);
 
   msg.data = 1.0;
   start = node->now();
@@ -1503,7 +1358,7 @@
     rate.sleep();
   }
 
-  ASSERT_EQ(p->location_confidence(), 1.);
+  ASSERT_FLOAT_EQ(p->location_confidence(), 1.f);
   ASSERT_TRUE(p->transform()) << "location confidence > 0 => a transform should be available";
 
   hri_listener.reset();
@@ -1511,115 +1366,7 @@
   executor.cancel();
 }
 
-<<<<<<< HEAD
 int main(int argc, char ** argv)
-=======
-TEST(libhri, SpeechCallbacks)
-{
-  NodeHandle nh;
-
-  ros::AsyncSpinner spinner(1);
-  spinner.start();
-
-  HRIListener hri_listener;
-
-  // create mock callbacks
-  testing::MockFunction<void(bool)> is_speaking_callback;
-  testing::MockFunction<void(string)> speech_callback;
-  testing::MockFunction<void(string)> incremental_speech_callback;
-
-  hri_listener.onVoice([&](VoiceWeakPtr weak_voice) {
-    auto voice = weak_voice.lock();
-    voice->onSpeaking(is_speaking_callback.AsStdFunction());
-    voice->onSpeech(speech_callback.AsStdFunction());
-    voice->onIncrementalSpeech(incremental_speech_callback.AsStdFunction());
-  });
-
-  // testing::MockFunction<void(ID)> voice_lost_callback;
-  // hri_listener.onVoiceLost(voice_lost_callback.AsStdFunction());
-
-  auto ids = hri_msgs::IdsList();
-  auto is_speaking = std_msgs::Bool();
-  auto speech = hri_msgs::LiveSpeech();
-
-  auto voice_pub = nh.advertise<hri_msgs::IdsList>("/humans/voices/tracked", 1);
-  auto is_speaking_pub = nh.advertise<std_msgs::Bool>("/humans/voices/id1/is_speaking", 1);
-  auto speech_pub = nh.advertise<hri_msgs::LiveSpeech>("/humans/voices/id1/speech", 1);
-
-
-  // uses a workaround to fake interleaving of EXPECT_CALL with function calls, see https://stackoverflow.com/a/60905880
-  uint32_t is_speaking_call_count = 0;
-  EXPECT_CALL(is_speaking_callback, Call(testing::_)).WillRepeatedly(
-    testing::InvokeWithoutArgs([&is_speaking_call_count](){ is_speaking_call_count++; }));
-
-  uint32_t speech_call_count = 0;
-  EXPECT_CALL(speech_callback, Call(testing::_)).WillRepeatedly(
-    testing::InvokeWithoutArgs([&speech_call_count](){ speech_call_count++; }));
-
-  uint32_t incremental_speech_call_count = 0;
-  EXPECT_CALL(incremental_speech_callback, Call(testing::_)).WillRepeatedly(
-    testing::InvokeWithoutArgs([&incremental_speech_call_count](){ incremental_speech_call_count++; }));
-
-
-  // start sequential testing
-  ids.ids = { "id1" };
-  voice_pub.publish(ids);
-  WAIT;
-
-  is_speaking_call_count = 0;
-  speech_call_count = 0;
-  incremental_speech_call_count = 0;
-  is_speaking.data = true;
-  is_speaking_pub.publish(is_speaking);
-  WAIT;
-  EXPECT_EQ(is_speaking_call_count, 1);
-  EXPECT_EQ(speech_call_count, 0);
-  EXPECT_EQ(incremental_speech_call_count, 0);
-
-  is_speaking_call_count = 0;
-  is_speaking.data = false;
-  is_speaking_pub.publish(is_speaking);
-  WAIT;
-  EXPECT_EQ(is_speaking_call_count, 1);
-
-  is_speaking_call_count = 0;
-  speech_call_count = 0;
-  incremental_speech_call_count = 0;
-  speech.final = "final sentence";
-  speech.incremental = "";
-  speech_pub.publish(speech);
-  WAIT;
-  EXPECT_EQ(is_speaking_call_count, 0);
-  EXPECT_EQ(speech_call_count, 1);
-  EXPECT_EQ(incremental_speech_call_count, 0);
-
-  is_speaking_call_count = 0;
-  speech_call_count = 0;
-  incremental_speech_call_count = 0;
-  speech.final = "";
-  speech.incremental = "incremental sentence";
-  speech_pub.publish(speech);
-  WAIT;
-  EXPECT_EQ(is_speaking_call_count, 0);
-  EXPECT_EQ(speech_call_count, 0);
-  EXPECT_EQ(incremental_speech_call_count, 1);
-
-  is_speaking_call_count = 0;
-  speech_call_count = 0;
-  incremental_speech_call_count = 0;
-  speech.final = "final sentence";
-  speech.incremental = "incremental sentence";
-  speech_pub.publish(speech);
-  WAIT;
-  EXPECT_EQ(is_speaking_call_count, 0);
-  EXPECT_EQ(speech_call_count, 1);
-  EXPECT_EQ(incremental_speech_call_count, 1);
-
-  spinner.stop();
-}
-
-int main(int argc, char** argv)
->>>>>>> 3ff30aa3
 {
   rclcpp::init(argc, argv);
   testing::InitGoogleTest(&argc, argv);
